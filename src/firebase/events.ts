import {
  collection,
  addDoc,
  getDocs,
  Timestamp,
  doc,
  updateDoc,
  query,
  where,
<<<<<<< HEAD
  writeBatch,
  getDoc,
  orderBy,
  limit,
  startAfter,
  QueryDocumentSnapshot,
  DocumentData,
  getCountFromServer,
=======
  getDoc,
>>>>>>> 7eb8cbc0
} from "firebase/firestore";
import { db } from "./firebase.config";
import { EventFormData } from "@/lib/validators";
import { Event } from "@/features/organization/events/types";
import {
  determineEventStatus,
  getEventsNeedingStatusUpdate,
} from "@/utils/eventStatusUtils";

const eventsCollection = collection(db, "events");

// Helper to manage errors
const handleFirestoreError = (error: any, context: string) => {
  console.error(`Error ${context}:`, error);
  throw new Error(`Failed to ${context}`);
};

// Helper to transform event data
const transformEventData = (doc: any): Event => {
  const data = doc.data();
  return {
    id: doc.id,
    ...data,
    date: data.date?.toDate ? data.date.toDate() : data.date,
  } as Event;
};

export interface PaginatedEvents {
  events: Event[];
  totalCount: number;
  lastDoc: QueryDocumentSnapshot<DocumentData> | null;
  hasMore: boolean;
}

/**
 * Get paginated events with server-side filtering and sorting
 */
export const getPaginatedEvents = async (
  status?: "ongoing" | "upcoming" | "completed" | "archived" | "all",
  sortField: string = "date",
  sortDirection: "asc" | "desc" = "desc",
  pageSize: number = 5,
  startAfterDoc?: QueryDocumentSnapshot<DocumentData> | null,
  searchQuery?: string,
  skip: number = 0,
  filterDate?: Date
): Promise<PaginatedEvents> => {
  try {
    // Base query
    let baseQuery = query(eventsCollection, where("isDeleted", "==", false));

    // Add status filter if provided and not "all"
    if (status && status !== "all") {
      baseQuery = query(baseQuery, where("status", "==", status));
    }

    // Add date filter if provided
    // In Firestore, we need to filter by a specific day range
    if (filterDate) {
      // Start of the day
      const startDate = new Date(filterDate);
      startDate.setHours(0, 0, 0, 0);

      // End of the day
      const endDate = new Date(filterDate);
      endDate.setHours(23, 59, 59, 999);

      // Add date range filter
      baseQuery = query(
        baseQuery,
        where("date", ">=", Timestamp.fromDate(startDate)),
        where("date", "<=", Timestamp.fromDate(endDate))
      );
    }

    // Add sorting
    const sortFieldPath =
      sortField === "name" || sortField === "attendees" ? sortField : "date";
    const sortedQuery = query(baseQuery, orderBy(sortFieldPath, sortDirection));

    // Get total count for pagination
    const countSnapshot = await getCountFromServer(sortedQuery);
    const totalCount = countSnapshot.data().count;

    // Execute query - get all results for this query
    const snapshot = await getDocs(sortedQuery);
    const allEvents = snapshot.docs.map(transformEventData);

    // Manual pagination using skip and limit
    const events = allEvents.slice(skip, skip + pageSize);

    // Update event statuses if needed
    const eventsToUpdate = getEventsNeedingStatusUpdate(events);
    if (eventsToUpdate.length > 0) {
      await updateEventStatuses(eventsToUpdate);
      // If we're filtering by status, refetch to get accurate results
      if (status && status !== "all") {
        return getPaginatedEvents(
          status,
          sortField,
          sortDirection,
          pageSize,
          startAfterDoc,
          searchQuery,
          skip,
          filterDate
        );
      }
    }

    return {
      events,
      totalCount,
      lastDoc: null, // We're not using cursor pagination anymore
      hasMore: skip + pageSize < totalCount,
    };
  } catch (error) {
    handleFirestoreError(error, "fetch paginated events");
    return {
      events: [],
      totalCount: 0,
      lastDoc: null,
      hasMore: false,
    };
  }
};

export const addEvent = async (eventData: EventFormData) => {
  try {
    const status = determineEventStatus(eventData.date);
    const docRef = await addDoc(eventsCollection, {
      ...eventData,
      note: eventData.note || "",
      timeInStart: eventData.timeInStart || null,
      timeInEnd: eventData.timeInEnd || null,
      timeOutStart: eventData.timeOutStart || null,
      timeOutEnd: eventData.timeOutEnd || null,
      createdAt: Timestamp.now(),
      date: Timestamp.fromDate(eventData.date),
      attendees: 0,
<<<<<<< HEAD
      status,
=======
      status: new Date(eventData.date) > new Date() ? "upcoming" : "ongoing",
>>>>>>> 7eb8cbc0
      isDeleted: false,
    });
    return docRef.id;
  } catch (error) {
    handleFirestoreError(error, "add event");
  }
};

<<<<<<< HEAD
=======
export const getEvents = async (status?: "ongoing" | "upcoming") => {
  try {
    let q = query(eventsCollection, where("isDeleted", "==", false));
    if (status) {
      q = query(q, where("status", "==", status));
    }
    const querySnapshot = await getDocs(q);
    return querySnapshot.docs.map(transformEventData);
  } catch (error) {
    handleFirestoreError(error, "fetch events");
  }
};

export const getEventById = async (eventId: string) => {
  try {
    const eventDoc = doc(db, "events", eventId);
    const eventSnapshot = await getDoc(eventDoc);
    if (eventSnapshot.exists()) {
      return transformEventData(eventSnapshot);
    } else {
      throw new Error("Event not found");
    }
  } catch (error) {
    handleFirestoreError(error, `fetch event with ID ${eventId}`);
  }
};

>>>>>>> 7eb8cbc0
export const updateEvent = async (
  eventId: string,
  eventData: EventFormData
) => {
  try {
    const eventDoc = doc(db, "events", eventId);

    // Get current event to check if it's archived
    const currentEvent = await getEventById(eventId);

    // If event is archived, maintain archived status
    // Otherwise, determine status based on date
    const status =
      currentEvent?.status === "archived"
        ? "archived"
        : determineEventStatus(eventData.date);

    await updateDoc(eventDoc, {
      ...eventData,
      note: eventData.note || "",
      timeInStart: eventData.timeInStart || null,
      timeInEnd: eventData.timeInEnd || null,
      timeOutStart: eventData.timeOutStart || null,
      timeOutEnd: eventData.timeOutEnd || null,
      date: Timestamp.fromDate(eventData.date),
      status, // Set status automatically based on date
    });
  } catch (error) {
    handleFirestoreError(error, `update event with ID ${eventId}`);
  }
};

export const updateEventStatuses = async (
  events: Event[]
): Promise<boolean> => {
  try {
    const batch = writeBatch(db);

    events.forEach((event) => {
      // Skip archived events - they stay archived
      if (event.status === "archived") return;

      // Convert ID to string if it's a number
      const eventId =
        typeof event.id === "number" ? String(event.id) : event.id;
      const eventDoc = doc(db, "events", eventId);

      const newStatus = determineEventStatus(new Date(event.date));

      if (event.status !== newStatus) {
        batch.update(eventDoc, { status: newStatus });
      }
    });

    await batch.commit();
    return true;
  } catch (error) {
    console.error("Error updating event statuses:", error);
    return false;
  }
};

export const getEvents = async (
  status?: "ongoing" | "upcoming" | "completed"
): Promise<Event[]> => {
  try {
    let q = query(eventsCollection, where("isDeleted", "==", false));
    if (status) {
      q = query(q, where("status", "==", status));
    }
    const querySnapshot = await getDocs(q);
    const events = querySnapshot.docs.map(transformEventData);

    // Check for events that need status updates
    const eventsToUpdate = getEventsNeedingStatusUpdate(events);
    if (eventsToUpdate.length > 0) {
      await updateEventStatuses(eventsToUpdate);
      // If we're filtering by status, refetch to get accurate results
      if (status) {
        return getEvents(status);
      }
    }

    return events;
  } catch (error) {
    handleFirestoreError(error, "fetch events");
    return []; // Return empty array on error
  }
};

export const getEventsByStatus = async (status: string) => {
  try {
    const eventsRef = collection(db, "events");
    const q = query(eventsRef, where("status", "==", status));
    const querySnapshot = await getDocs(q);

    const events: Event[] = [];
    querySnapshot.forEach((doc) => {
      events.push(transformEventData(doc));
    });

    return events;
  } catch (error) {
    console.error("Error fetching events by status:", error);
    return [];
  }
};

export const getEventById = async (eventId: string): Promise<Event | null> => {
  try {
    const eventDoc = doc(db, "events", eventId);
    const docSnap = await getDoc(eventDoc);

    if (docSnap.exists()) {
      return transformEventData({ id: docSnap.id, data: () => docSnap.data() });
    }
    return null;
  } catch (error) {
    handleFirestoreError(error, `get event with ID ${eventId}`);
    return null;
  }
};

export const archiveEvent = async (eventId: string) => {
  try {
    const eventDoc = doc(db, "events", eventId);
    await updateDoc(eventDoc, { status: "archived" });
  } catch (error) {
    handleFirestoreError(error, `archive event with ID ${eventId}`);
  }
};

export const deleteEvent = async (eventId: string) => {
  try {
    const eventDoc = doc(db, "events", eventId);
    await updateDoc(eventDoc, { isDeleted: true }); // Soft delete
  } catch (error) {
    handleFirestoreError(error, `delete event with ID ${eventId}`);
  }
};

export const getOngoingEvents = async () => {
  return (await getEvents("ongoing")) as Event[];
};

export const getUpcomingEvents = async () => {
  return (await getEvents("upcoming")) as Event[];
};<|MERGE_RESOLUTION|>--- conflicted
+++ resolved
@@ -7,7 +7,6 @@
   updateDoc,
   query,
   where,
-<<<<<<< HEAD
   writeBatch,
   getDoc,
   orderBy,
@@ -16,9 +15,6 @@
   QueryDocumentSnapshot,
   DocumentData,
   getCountFromServer,
-=======
-  getDoc,
->>>>>>> 7eb8cbc0
 } from "firebase/firestore";
 import { db } from "./firebase.config";
 import { EventFormData } from "@/lib/validators";
@@ -159,11 +155,7 @@
       createdAt: Timestamp.now(),
       date: Timestamp.fromDate(eventData.date),
       attendees: 0,
-<<<<<<< HEAD
       status,
-=======
-      status: new Date(eventData.date) > new Date() ? "upcoming" : "ongoing",
->>>>>>> 7eb8cbc0
       isDeleted: false,
     });
     return docRef.id;
@@ -172,8 +164,6 @@
   }
 };
 
-<<<<<<< HEAD
-=======
 export const getEvents = async (status?: "ongoing" | "upcoming") => {
   try {
     let q = query(eventsCollection, where("isDeleted", "==", false));
@@ -201,7 +191,6 @@
   }
 };
 
->>>>>>> 7eb8cbc0
 export const updateEvent = async (
   eventId: string,
   eventData: EventFormData
