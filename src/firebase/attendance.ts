--- conflicted
+++ resolved
@@ -20,11 +20,7 @@
 } from "firebase/firestore";
 import { db } from "./firebase.config";
 import { getAuth } from "firebase/auth";
-<<<<<<< HEAD
-import { getCurrentUserFacultyId, searchUserByStudentId } from "./users";
-=======
 import { getCurrentUserData, searchUserByStudentId } from "./users"; // Assuming this is optimized
->>>>>>> ad9c6b07
 import {
   AttendanceRecord,
   EventAttendance,
@@ -32,12 +28,8 @@
 // import { Member } from "@/features/organization/members/types";
 import { incrementEventAttendees } from "./events";
 import { SearchParams } from "@/features/organization/attendees/types";
-<<<<<<< HEAD
+import { Event } from "@/features/organization/dashboard/types";
 import { cacheService } from "@/services/cacheService";
-
-=======
-import { Event } from "@/features/organization/dashboard/types";
->>>>>>> ad9c6b07
 // --- Reusable Constants & Helpers ---
 
 /**
@@ -145,29 +137,39 @@
  * @param eventId - The ID of the event.
  * @param type - The type of log to sort by ('time-in' or 'time-out').
  * @returns A promise that resolves to an array of recent, valid attendance records.
- */ export const getRecentAttendance = async (
+ */ 
+export const getRecentAttendance = async (
   eventId: string,
   type: "time-in" | "time-out"
 ): Promise<EventAttendance[]> => {
   try {
-<<<<<<< HEAD
     // Use cache with key that includes event ID and type
     const cacheKey = `recent-attendance:${eventId}:${type}`;
 
-    return await cacheService.getOrFetch<AttendanceRecord[]>(
+    return await cacheService.getOrFetch<EventAttendance[]>(
       cacheKey,
       async () => {
-        const facultyId = await getCurrentUserFacultyId(
-          getAuth().currentUser?.uid || ""
-        );
+        const currentUser = (await getCurrentUserData()) as unknown as Member;
+        if (!currentUser) return [];
+
+        // Determine the correct field and value for the query
+        const queryField = currentUser.facultyId
+          ? "student.facultyId"
+          : "student.programId";
+        const queryValue = currentUser.facultyId || currentUser.programId;
+
+        if (!queryValue) {
+          console.error("User has neither facultyId nor programId.");
+          return [];
+        }
+
         const timestampField = type === "time-in" ? "timeIn" : "timeOut";
 
-        // Step 1: Fetch the 9 most recent attendance documents from Firestore.
-        const q: Query<DocumentData> = query(
+        const q = query(
           attendanceCollection,
           where("eventId", "==", eventId),
-          where("student.facultyId", "==", facultyId || ""),
           where(timestampField, "!=", null),
+          where(queryField, "==", queryValue),
           orderBy(timestampField, "desc"),
           limit(9)
         );
@@ -175,75 +177,19 @@
         const querySnapshot = await getDocs(q);
         if (querySnapshot.empty) return [];
 
-        // Step 2: Map the raw documents to a preliminary list of records.
-        const records: AttendanceRecord[] = querySnapshot.docs.map((doc) => {
+        // Map to the EventAttendance type
+        return querySnapshot.docs.map((doc) => {
           const data = doc.data();
           return {
             id: doc.id,
-            userId: data.userId,
-            eventId: data.eventId,
-            timeIn: data.timeIn ? data.timeIn.toDate() : null,
-            timeOut: data.timeOut ? data.timeOut.toDate() : null,
-            status: data.status,
-            timestamp: (data[timestampField] as Timestamp)?.toDate(),
-          } as unknown as AttendanceRecord;
+            ...data,
+            timeIn: data.timeIn?.toDate() ?? null,
+            timeOut: data.timeOut?.toDate() ?? null,
+          } as EventAttendance;
         });
-
-        // Step 3: Use the embedded student data rather than making additional queries
-        const validRecords = records
-          .map((record) => {
-            const doc = querySnapshot.docs.find((d) => d.id === record.id);
-            if (doc) {
-              const data = doc.data();
-              record.student = data.student;
-            }
-            return record;
-          })
-          .filter((record) => record.student);
-
-        return validRecords;
-      }
-    );
-=======
-    const currentUser = (await getCurrentUserData()) as unknown as Member;
-    if (!currentUser) return [];
-
-    // **CHANGED**: Determine the correct field and value for the query
-    const queryField = currentUser.facultyId
-      ? "student.facultyId"
-      : "student.programId";
-    const queryValue = currentUser.facultyId || currentUser.programId;
-
-    if (!queryValue) {
-      console.error("User has neither facultyId nor programId.");
-      return [];
-    }
-
-    const timestampField = type === "time-in" ? "timeIn" : "timeOut";
-
-    const q = query(
-      attendanceCollection,
-      where("eventId", "==", eventId),
-      where(timestampField, "!=", null),
-      where(queryField, "==", queryValue),
-      orderBy(timestampField, "desc"),
-      limit(9)
-    );
-
-    const querySnapshot = await getDocs(q);
-    if (querySnapshot.empty) return [];
-
-    // Map documents to the EventAttendance type
-    return querySnapshot.docs.map((doc) => {
-      const data = doc.data();
-      return {
-        id: doc.id,
-        ...data,
-        timeIn: data.timeIn?.toDate() ?? null,
-        timeOut: data.timeOut?.toDate() ?? null,
-      } as EventAttendance;
-    });
->>>>>>> ad9c6b07
+      },
+      30 * 60 * 1000 // 30 minute cache
+    );
   } catch (error) {
     handleFirestoreError(
       error,
@@ -252,7 +198,6 @@
     return [];
   }
 };
-
 export const checkLogAttendanceExist = async (
   eventId: string,
   studentId: string,
@@ -330,20 +275,21 @@
 };
 
 /**
- * **REFACTORED**
- * Dynamically builds query constraints based on the user's role (faculty or program).
- * @param eventId - The ID of the event.
+ * Builds an array of Firestore query constraints for fetching attendance records.
+ * @param eventId - The unique identifier for the event. This is a required filter.
  * @param currentUser - The authenticated user's data object.
- * @returns An array of Firestore query constraints.
+ * @param programFilter - (Optional) The program ID to filter attendees by.
+ * @returns An array of QueryConstraint objects to be used with a Firestore query.
  */
 export const buildAttendanceQueryConstraints = (
   eventId: string,
   currentUser: Member,
-  programFilter?: string
+  programFilter?: string,
+  studentIds?: string[]
 ): QueryConstraint[] => {
   const constraints: QueryConstraint[] = [where("eventId", "==", eventId)];
 
-  // **CHANGED**: Dynamically add a filter for either facultyId or programId
+  // Dynamically add a filter for either facultyId or programId
   if (currentUser.facultyId) {
     constraints.push(where("student.facultyId", "==", currentUser.facultyId));
     if (programFilter) {
@@ -353,28 +299,24 @@
     constraints.push(where("student.programId", "==", currentUser.programId));
   }
 
+  // If a list of student IDs is provided (e.g., from a separate search),
+  // use a 'where in' clause for efficient filtering.
+  if (studentIds && studentIds.length > 0) {
+    // Firestore limits 'in' queries to a maximum of 30 values.
+    const limitedIds = studentIds.slice(0, 30);
+    constraints.push(where("student.studentId", "in", limitedIds));
+  }
+
   return constraints;
 };
-
-/**
- * **REFACTORED**
- * Fetches a paginated and sorted list of attendance records for an event,
- * correctly scoped to either the user's faculty or program.
- */
-// Update the function signature to accept a pageJump parameter
 export const getAttendanceRecord = async (
   eventId: string,
   pageSize: number,
   sort: { field: string; direction: "asc" | "desc" },
   cursor?: DocumentSnapshot,
-<<<<<<< HEAD
-  filterProgram?: string,
+  programFilter?: string,
   searchQuery?: SearchParams | null,
   isPageJump?: boolean // Add this parameter
-=======
-  programFilter?: string,
-  searchQuery?: SearchParams | null
->>>>>>> ad9c6b07
 ): Promise<{
   records: EventAttendance[];
   total: number;
@@ -383,7 +325,6 @@
   recordsForPage?: Record<number, EventAttendance[]>; // Add this to return records for specific pages
 }> => {
   try {
-<<<<<<< HEAD
     // Get cached student IDs if doing a name search
     let studentIds: string[] | undefined = undefined;
 
@@ -397,38 +338,26 @@
       }
     }
 
-    const facultyId = await getCurrentUserFacultyId(
-      getAuth().currentUser?.uid || ""
-    );
-
-    // Build the base query constraints
-    const baseConstraints = buildAttendanceQueryConstraints(
-      eventId,
-      filterProgram,
-      facultyId || "",
-      studentIds
-    );
-
-    // Create a query to get the total count of documents matching the base filters.
-=======
     const currentUser = (await getCurrentUserData()) as unknown as Member;
     if (!currentUser) {
-      // If no user is logged in, return an empty result.
+      // Not logged in, return an empty result.
       return { records: [], total: 0, nextCursor: null };
     }
 
-    // **CHANGED**: Build constraints based on the fetched user's data
+    // Build constraints based on the fetched user's data
     const baseConstraints = buildAttendanceQueryConstraints(
       eventId,
       currentUser,
-      programFilter
-    );
-
->>>>>>> ad9c6b07
+      programFilter,
+      studentIds
+    );
+
+    // Create a query to get the total count of documents matching the base filters.
     const countQuery = query(attendanceCollection, ...baseConstraints);
     const totalSnapshot = await getCountFromServer(countQuery);
     const total = totalSnapshot.data().count;
 
+    // If there are no records at all, return early to avoid unnecessary processing.
     if (total === 0) {
       return { records: [], total: 0, nextCursor: null };
     }
@@ -446,21 +375,19 @@
       }
     };
 
-<<<<<<< HEAD
     // Assemble the final query constraints for fetching the actual data.
-=======
->>>>>>> ad9c6b07
     const queryConstraints: QueryConstraint[] = [
       ...baseConstraints,
       orderBy(getFirestoreSortField(sort.field), sort.direction),
       limit(pageSize),
     ];
 
+    // If a cursor is provided (meaning we are fetching page 2 or beyond),
+    // add the 'startAfter' constraint to begin fetching from the last document of the previous page.
     if (cursor) {
       queryConstraints.push(startAfter(cursor));
     }
 
-<<<<<<< HEAD
     // When handling page jumps, replace PAGE_SIZE with pageSize
     if (isPageJump) {
       // For page jumps, we need to track all intermediate cursors
@@ -526,12 +453,14 @@
     }
 
     // Execute the final query to get the documents for the current page.
-=======
->>>>>>> ad9c6b07
     const dataQuery = query(attendanceCollection, ...queryConstraints);
     const querySnapshot = await getDocs(dataQuery);
+
+    // Store the raw documents for later use in determining the next cursor.
     const docs = querySnapshot.docs;
 
+    // Map the raw Firestore documents to a clean array of EventAttendance objects.
+    // This includes converting Firestore Timestamps to JavaScript Date objects.
     let records = docs.map((doc) => {
       const data = doc.data();
       return {
@@ -542,35 +471,21 @@
       } as EventAttendance;
     });
 
-<<<<<<< HEAD
-    // If a search query of type "id" is provided, perform a client-side filter
-    // For "name" searches, we've already filtered by student IDs
-    if (searchQuery?.type === "id" && searchQuery.query) {
-      records = records.filter((record) =>
-        record.student?.studentId.toString().includes(searchQuery.query)
-      );
-    }
-
-    // Determine the cursor for the next page.
-=======
-    // Client-side search logic remains the same
-    if (searchQuery && searchQuery.query) {
-      if (searchQuery.type === "id") {
+    // Apply search filtering
+    if (searchQuery) {
+      if (searchQuery.type === "id" && searchQuery.query) {
+        // For ID searches, filter client-side
         records = records.filter((record) =>
           record.student?.studentId.toString().includes(searchQuery.query)
         );
-      } else {
-        records = records.filter((record) => {
-          const fullName =
-            `${record.student?.firstName} ${record.student?.lastName}`.toLowerCase();
-          return fullName.includes(searchQuery.query.toLowerCase());
-        });
       }
-    }
-
->>>>>>> ad9c6b07
+      // Name searches are already handled through studentIds before the query
+    }
+
+    // Determine the cursor for the next page.
     const nextCursor = docs.length === pageSize ? docs[docs.length - 1] : null;
 
+    // Return the final data structure.
     return { records, total, nextCursor };
   } catch (error) {
     handleFirestoreError(error, `getting attendance for event ${eventId}`);
@@ -580,123 +495,53 @@
 
 export const totalAttendeesForAllEvent = async (): Promise<number> => {
   try {
-<<<<<<< HEAD
-    // Use cache with event ID as key
-    const cacheKey = `attendees-present-count:${eventId}`;
+    // Use cache for this expensive operation
+    const cacheKey = `attendees-all-events`;
 
     return await cacheService.getOrFetch<number>(
       cacheKey,
       async () => {
-        const facultyId = await getCurrentUserFacultyId(
-          getAuth().currentUser?.uid || ""
-        );
-        const q = query(
-          attendanceCollection,
-          where("eventId", "==", eventId),
-          where("student.facultyId", "==", facultyId || ""),
-          where("status", "!=", "absent")
-        );
-        const snapshot = await getCountFromServer(q);
-        return snapshot.data().count;
-      },
-      10 * 60 * 1000 // 10 minute TTL
-    );
-  } catch (error) {
-    handleFirestoreError(error, `counting attendees for event ${eventId}`);
-    return 0;
-  }
-};
-
-export const totalAttendeesForEvent = async (eventId: string) => {
-  try {
-    // Use cache with event ID as key
-    const cacheKey = `attendees-total:${eventId}`;
-
-    return await cacheService.getOrFetch<number>(
-      cacheKey,
-      async () => {
-        const facultyId = await getCurrentUserFacultyId(
-          getAuth().currentUser?.uid || ""
-        );
-        const q = query(
-          attendanceCollection,
-          where("eventId", "==", eventId),
-          where("student.facultyId", "==", facultyId || "")
-        );
-        const snapshot = await getCountFromServer(q);
-        return snapshot.data().count;
-      },
-      10 * 60 * 1000 // 10 minute TTL
-    );
-  } catch (error) {
-    handleFirestoreError(
-      error,
-      `counting total attendees for event ${eventId}`
-    );
-    return 0;
-  }
-};
-
-export const totalAttendeesForAllEvent = async () => {
-  try {
-    // Use cache for this expensive operation
-    const cacheKey = `attendees-all-events`;
-
-    return await cacheService.getOrFetch<number>(
-      cacheKey,
-      async () => {
-        const facultyId = await getCurrentUserFacultyId(
-          getAuth().currentUser?.uid || ""
-        );
-        const q = query(
-          attendanceCollection,
-          where("student.facultyId", "==", facultyId || "")
-        );
-        const snapshot = await getCountFromServer(q);
-        return snapshot.data().count;
+        const currentUser = (await getCurrentUserData()) as Member | null;
+        if (!currentUser) {
+          console.log("No current user found.");
+          return 0;
+        }
+
+        // 1. Build the query to get events based on the user's context.
+        let eventsQuery: Query;
+        if (currentUser.facultyId) {
+          eventsQuery = query(
+            eventsCollection,
+            where("facultyId", "==", currentUser.facultyId)
+          );
+        } else if (currentUser.programId) {
+          eventsQuery = query(
+            eventsCollection,
+            where("programId", "==", currentUser.programId)
+          );
+        } else {
+          console.log("User is not associated with a faculty or program.");
+          return 0; // No context to query by.
+        }
+
+        // 2. Fetch all matching events in a single database call.
+        const eventsSnapshot = await getDocs(eventsQuery);
+        if (eventsSnapshot.empty) {
+          return 0; // No events found.
+        }
+
+        // 3. Sum the 'attendees' from each event document.
+        let totalAttendees = 0;
+        eventsSnapshot.forEach((doc) => {
+          // Use "reduce" for a more functional approach to summing
+          const eventData = (doc.data() as unknown as Event);
+          totalAttendees += eventData.attendees || 0; // Add count, defaulting to 0 if undefined
+        });
+
+        return totalAttendees;
       },
       30 * 60 * 1000 // 30 minute TTL - less frequent updates for this aggregate
     );
-=======
-    const currentUser = (await getCurrentUserData()) as Member | null;
-    if (!currentUser) {
-      console.log("No current user found.");
-      return 0;
-    }
-
-    // 1. Build the query to get events based on the user's context.
-    let eventsQuery: Query;
-    if (currentUser.facultyId) {
-      eventsQuery = query(
-        eventsCollection,
-        where("facultyId", "==", currentUser.facultyId)
-      );
-    } else if (currentUser.programId) {
-      eventsQuery = query(
-        eventsCollection,
-        where("programId", "==", currentUser.programId)
-      );
-    } else {
-      console.log("User is not associated with a faculty or program.");
-      return 0; // No context to query by.
-    }
-
-    // 2. Fetch all matching events in a single database call.
-    const eventsSnapshot = await getDocs(eventsQuery);
-    if (eventsSnapshot.empty) {
-      return 0; // No events found.
-    }
-
-    // 3. Sum the 'attendees' from each event document.
-    let totalAttendees = 0;
-    eventsSnapshot.forEach((doc) => {
-      // Use "reduce" for a more functional approach to summing
-      const eventData = (doc.data() as unknown as Event);
-      totalAttendees += eventData.attendees || 0; // Add count, defaulting to 0 if undefined
-    });
-
-    return totalAttendees;
->>>>>>> ad9c6b07
   } catch (error) {
     handleFirestoreError(error, `getting total attendees from events`);
     return 0;
