import { Button } from "@/components/ui/button";
import { Event } from "../../events/types";
import { UserPlus, Upload, Loader2 } from "lucide-react";
import Link from "next/link";

interface AttendeesHeaderProps {
  event: Event;
  onExport: () => void;
  isExporting?: boolean;
}

export function AttendeesHeader({ event, onExport, isExporting = false }: AttendeesHeaderProps) {
  return (
    <div className="bg-gradient-to-br from-white via-blue-50/30 to-indigo-50/20 dark:from-gray-800 dark:via-gray-800 dark:to-gray-700/50 rounded-xl border border-gray-200/60 dark:border-gray-700/60 shadow-lg shadow-blue-100/50 dark:shadow-gray-900/20 p-6">
      <div className="flex flex-col lg:flex-row lg:items-center lg:justify-between gap-4">
        {/* Header Section */}
        <div className="flex items-center gap-3">
          
          <div>
            <h2 className="font-nunito text-xl font-bold text-gray-900 dark:text-gray-100">
              Manage Attendees
            </h2>
            <p className="font-nunito-sans text-sm text-gray-600 dark:text-gray-400">
              View, track, and export attendance records
            </p>
          </div>
        </div>

        {/* Action Buttons */}
        <div className="flex flex-wrap gap-3">
          {/* Show Log Attendance button for ongoing events and Log Special Attendance for completed events */}
          {(event.status === "ongoing" || event.status === "completed") && (
            <Button 
              asChild 
              className="bg-gradient-to-br from-blue-500 to-indigo-600 hover:from-blue-600 hover:to-indigo-700 text-white shadow-lg transition-all duration-200 hover:scale-[1.02] border-0"
            >
              <Link href={`/org-events/${event.id}/log-attendance`}>
                <UserPlus className="h-4 w-4 mr-2" />
                {event.status === "completed" ? "Log Special Attendance" : "Log Attendance"}
              </Link>
            </Button>
          )}

<<<<<<< HEAD
          <Button
            variant="outline"
            onClick={onExport}
            className="bg-white/80 dark:bg-gray-800/60 border-gray-300/60 dark:border-gray-600/60 hover:bg-white dark:hover:bg-gray-800 shadow-sm transition-all duration-200 hover:scale-[1.02]"
          >
            <Upload className="h-4 w-4 mr-2" />
            Export
          </Button>
        </div>
=======
        <Button
          variant="outline"
          onClick={onExport}
          disabled={isExporting}
          className="w-full sm:w-auto hover:cursor-pointer"
        >
          {isExporting ? (
            <>
              <Loader2 className="h-4 w-4 mr-2 animate-spin" />
              Exporting...
            </>
          ) : (
            <>
              <Upload className="h-4 w-4 mr-2" />
              Export
            </>
          )}
        </Button>
>>>>>>> 483df886
      </div>
    </div>
  );
}<|MERGE_RESOLUTION|>--- conflicted
+++ resolved
@@ -15,7 +15,9 @@
       <div className="flex flex-col lg:flex-row lg:items-center lg:justify-between gap-4">
         {/* Header Section */}
         <div className="flex items-center gap-3">
-          
+          <div className="h-10 w-10 rounded-xl bg-gradient-to-br from-green-500 to-emerald-600 flex items-center justify-center shadow-lg">
+            <UserPlus className="h-5 w-5 text-white" />
+          </div>
           <div>
             <h2 className="font-nunito text-xl font-bold text-gray-900 dark:text-gray-100">
               Manage Attendees
@@ -41,36 +43,25 @@
             </Button>
           )}
 
-<<<<<<< HEAD
           <Button
             variant="outline"
             onClick={onExport}
+            disabled={isExporting}
             className="bg-white/80 dark:bg-gray-800/60 border-gray-300/60 dark:border-gray-600/60 hover:bg-white dark:hover:bg-gray-800 shadow-sm transition-all duration-200 hover:scale-[1.02]"
           >
-            <Upload className="h-4 w-4 mr-2" />
-            Export
+            {isExporting ? (
+              <>
+                <Loader2 className="h-4 w-4 mr-2 animate-spin" />
+                Exporting...
+              </>
+            ) : (
+              <>
+                <Upload className="h-4 w-4 mr-2" />
+                Export
+              </>
+            )}
           </Button>
         </div>
-=======
-        <Button
-          variant="outline"
-          onClick={onExport}
-          disabled={isExporting}
-          className="w-full sm:w-auto hover:cursor-pointer"
-        >
-          {isExporting ? (
-            <>
-              <Loader2 className="h-4 w-4 mr-2 animate-spin" />
-              Exporting...
-            </>
-          ) : (
-            <>
-              <Upload className="h-4 w-4 mr-2" />
-              Export
-            </>
-          )}
-        </Button>
->>>>>>> 483df886
       </div>
     </div>
   );
