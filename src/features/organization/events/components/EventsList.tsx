import { useState } from "react";
import { EventCard } from "./EventCard";
import { EditEventDialog } from "./EditEventDialog";
import { Event } from "../types";
<<<<<<< HEAD
import { archiveEvent, deleteEvent } from "@/firebase/index";
=======
import { archiveEvent, deleteEvent } from "@/firebase";
>>>>>>> 7eb8cbc0

interface EventsListProps {
  events: Event[];
  onEventsUpdate: () => void;
}

export function EventsList({ events, onEventsUpdate }: EventsListProps) {
  const [isEditDialogOpen, setIsEditDialogOpen] = useState(false);
  const [selectedEvent, setSelectedEvent] = useState<Event | null>(null);

  const handleEditClick = (event: Event) => {
    setSelectedEvent(event);
    setIsEditDialogOpen(true);
  };

  const handleArchiveClick = async (event: Event) => {
    if (window.confirm(`Are you sure you want to archive "${event.name}"?`)) {
      await archiveEvent(event.id.toString());
      onEventsUpdate();
    }
  };

  const handleDeleteClick = async (event: Event) => {
    if (
      window.confirm(
        `Are you sure you want to permanently delete "${event.name}"? This action cannot be undone.`
      )
    ) {
      await deleteEvent(event.id.toString());
      onEventsUpdate();
    }
  };

  const handleEventEdited = () => {
    onEventsUpdate();
    setIsEditDialogOpen(false);
    setSelectedEvent(null);
  };

  if (!events || events.length === 0) {
    return (
      <div className="flex flex-col items-center justify-center p-8 text-center">
        <p className="text-muted-foreground">No events found</p>
        <p className="text-sm text-muted-foreground">
          Try adjusting your filters or search keywords
        </p>
      </div>
    );
  }

  return (
    <>
      <div className="space-y-4">
        {events.map((event) => (
          <EventCard
            key={event.id}
            event={event}
            onEdit={handleEditClick}
            onArchive={handleArchiveClick}
            onDelete={handleDeleteClick}
          />
        ))}
      </div>
      {selectedEvent && (
        <EditEventDialog
          open={isEditDialogOpen}
          onOpenChange={setIsEditDialogOpen}
          selectedEvent={selectedEvent}
          onEventEdited={handleEventEdited}
        />
      )}
    </>
  );
}<|MERGE_RESOLUTION|>--- conflicted
+++ resolved
@@ -2,11 +2,7 @@
 import { EventCard } from "./EventCard";
 import { EditEventDialog } from "./EditEventDialog";
 import { Event } from "../types";
-<<<<<<< HEAD
-import { archiveEvent, deleteEvent } from "@/firebase/index";
-=======
 import { archiveEvent, deleteEvent } from "@/firebase";
->>>>>>> 7eb8cbc0
 
 interface EventsListProps {
   events: Event[];
