/* eslint-disable @typescript-eslint/no-explicit-any */
"use client";

/* Guys diri ra nako gibutang ang auth logic instead of making a separate hook
 kay basin nya makaguba ko HAHAHAHA chz anyways, kamo ra bahala*/

import { useState } from "react";
import { useRouter } from "next/navigation";
import { Loader2, Mail, Lock } from "lucide-react";
import Link from "next/link";
import Image from "next/image";
import {
  sendPasswordResetEmail,
  signInWithEmailAndPassword,
} from "firebase/auth";
import { auth } from "@/firebase/firebase.config";
import { LoginLoadingOverlay } from "@/features/auth/components/login/LoginLoadingOverlay";
import { Alert, AlertDescription } from "@/components/ui/alert";
import { AlertCircle } from "lucide-react";
import { set } from "zod";

export function LoginCard() {
  const [isLoading, setIsLoading] = useState(false);
  const [email, setEmail] = useState("");
  const [password, setPassword] = useState("");
  const [rememberMe, setRememberMe] = useState(false);
  const [error, setError] = useState<string | null>(null);
  const [successMessage, setSuccessMessage] = useState<string | null>(null);
  const router = useRouter();

  const handleEmailChange = (e: React.ChangeEvent<HTMLInputElement>) => {
    setEmail(e.target.value);
    setError(null);
    setSuccessMessage(null);
  };

  const handlePasswordChange = (e: React.ChangeEvent<HTMLInputElement>) => {
    setPassword(e.target.value);
    setError(null);
    setSuccessMessage(null);
  };

  const handleSubmit = async (e: React.FormEvent) => {
    e.preventDefault();
    setIsLoading(true);
    setError(null);
    setSuccessMessage(null);

    try {
      await signInWithEmailAndPassword(auth, email, password);

      // Add a small delay to show the loading overlay before redirecting
      // await new Promise((resolve) => setTimeout(resolve, 1500));

      // Navigate to dashboard on successful login
      router.push("/org-dashboard");
    } catch (error: any) {
      console.error("Login failed", error);

      // Show a more user-friendly error message
      if (
        error.code === "auth/wrong-password" ||
        error.code === "auth/user-not-found"
      ) {
        setError("Invalid email or password. Please try again.");
      } else if (error.code === "auth/too-many-requests") {
        setError("Too many failed login attempts. Please try again later.");
      } else {
        setError("An error occurred during sign in. Please try again.");
      }
    } finally {
      setIsLoading(false);
    }
  };

  const handlePasswordReset = async () => {
    if (!email) {
      setError("Please enter your email to reset your password.");
      setSuccessMessage(null);
      return;
    }

    setIsLoading(true);
    setError(null);
    setSuccessMessage(null);

    try {
      await sendPasswordResetEmail(auth, email);
      setSuccessMessage("Password reset email sent. Please check your inbox.");
    } catch (error: any) {
      if (error.code === "auth/user-not-found") {
        setError("No account found with this email.");
      } else if (error.code === "auth/invalid-email") {
        setError("Please enter a valid email address.");
      } else {
        setError("Failed to send password reset email. Please try again.");
      }
    } finally {
      setIsLoading(false);
    }
  };

  return (
    <div className="min-h-[100%] bg-white dark:bg-background relative overflow-hidden flex items-center justify-center animate-fade-in">
      {/* Show loading overlay when authenticating */}
      {isLoading && <LoginLoadingOverlay />}

      {/* Main Content Container */}
      <div className="max-w-6xl mx-auto px-2 sm:px-4 lg:px-6 py-2 sm:py-4 lg:py-6 pb-8 sm:pb-4 lg:pb-6 w-full">
        <div className="flex flex-col lg:grid lg:grid-cols-2 gap-8 lg:gap-16 items-center min-h-[500px]">
          {/* Mobile Image - Shows on top for mobile */}
          <div className="lg:hidden w-full flex justify-center items-center order-1 animate-fade-in-up animation-delay-200">
            <div className="w-full max-w-[1200px] flex justify-center">
              <Image
                src="/images/enhanced-logo-final.png"
                alt="SAMS Illustration"
                width={200}
                height={150}
                className="w-auto h-auto object-contain max-w-full max-h-[180px]"
                priority
              />
            </div>
          </div>

          {/* Left Side - Login Form */}
          <div className="w-full max-w-lg mx-auto lg:mx-0 lg:max-w-none flex flex-col justify-center order-2 lg:order-1">
            {/* Title and Subtitle */}
            <div className="mb-4 lg:mb-6 text-center lg:text-left animate-fade-in-up animation-delay-300">
              <h1 className="font-nunito text-2xl sm:text-3xl lg:text-4xl xl:text-5xl font-bold text-black dark:text-foreground leading-[1.1] lg:leading-tight mb-2 lg:mb-3 tracking-tight">
                Sign in to CORAL
              </h1>
              <p className="font-nunito-sans text-base sm:text-lg lg:text-xl xl:text-2xl text-[#5B5B5B] dark:text-muted-foreground leading-relaxed font-medium tracking-wide">
                Enter your credentials to access your account
              </p>
            </div>

            {/* Error Display */}
            {error && (
              <div className="mb-6 animate-fade-in-up animation-delay-400">
                <Alert variant="destructive">
                  <AlertCircle className="h-4 w-4" />
                  <AlertDescription>{error}</AlertDescription>
                </Alert>
              </div>
            )}

            {/* Success Message Display */}
            {successMessage && (
              <div className="mb-6 animate-fade-in-up animation-delay-400">
                <Alert variant="default">
                  <AlertCircle className="h-4 w-4" />
                  <AlertDescription>{successMessage}</AlertDescription>
                </Alert>
              </div>
            )}

            {/* Login Form Container */}
            <div className="bg-white dark:bg-card border border-[#767676] dark:border-border rounded-[30px] lg:rounded-[40px] p-6 sm:p-7 lg:p-8 w-full max-w-[520px] mx-auto lg:mx-0 shadow-lg dark:shadow-2xl animate-fade-in-up animation-delay-500">
<<<<<<< HEAD
              {/* Email Field */}
              <div className="space-y-2 animate-fade-in-up animation-delay-600">
                <label className="block font-instrument text-xl text-[#272727] dark:text-foreground">
                  Email
                </label>
                <div className="relative">
                  <Mail className="absolute left-3 top-1/2 h-5 w-5 -translate-y-1/2 text-[#696969] dark:text-muted-foreground" />
                  <input
                    type="email"
                    value={email}
                    onChange={handleEmailChange}
                    className="w-full h-[50px] pl-11 pr-4 border border-[#696969] dark:border-border rounded-[14px] bg-white dark:bg-input font-instrument text-lg text-foreground focus:outline-none focus:ring-2 focus:ring-[#008ACF] dark:focus:ring-primary focus:border-transparent transition-all"
                    required
                    disabled={isLoading}
                    placeholder="Enter your email"
                  />
=======
              <form onSubmit={handleSubmit} className="space-y-5">
                {/* Email Field */}
                <div className="space-y-2 animate-fade-in-up animation-delay-600">
                  <label className="block font-nunito-sans text-lg sm:text-xl font-semibold text-[#272727] dark:text-foreground tracking-wide">
                    Email
                  </label>
                  <div className="relative">
                    <Mail className="absolute left-3 top-1/2 h-5 w-5 -translate-y-1/2 text-[#696969] dark:text-muted-foreground" />
                    <input
                      type="email"
                      value={email}
                      onChange={(e) => setEmail(e.target.value)}
                      className="w-full h-[50px] pl-11 pr-4 border border-[#696969] dark:border-border rounded-[14px] bg-white dark:bg-input font-nunito-sans text-base sm:text-lg text-foreground focus:outline-none focus:ring-2 focus:ring-[#008ACF] dark:focus:ring-primary focus:border-transparent transition-all tracking-wide placeholder:text-[#999] dark:placeholder:text-muted-foreground"
                      required
                      disabled={isLoading}
                      placeholder="Enter your email"
                    />
                  </div>
>>>>>>> 86f9f293
                </div>
              </div>

<<<<<<< HEAD
              {/* Password Field */}
              <div className="space-y-2 animate-fade-in-up animation-delay-700">
                <label className="block font-instrument text-xl text-[#272727] dark:text-foreground">
                  Password
                </label>
                <div className="relative">
                  <Lock className="absolute left-3 top-1/2 h-5 w-5 -translate-y-1/2 text-[#696969] dark:text-muted-foreground" />
                  <input
                    type="password"
                    value={password}
                    onChange={handlePasswordChange}
                    className="w-full h-[50px] pl-11 pr-4 border border-[#696969] dark:border-border rounded-[14px] bg-white dark:bg-input font-instrument text-lg text-foreground focus:outline-none focus:ring-2 focus:ring-[#008ACF] dark:focus:ring-primary focus:border-transparent transition-all"
                    required
                    disabled={isLoading}
                    placeholder="Enter your password"
                  />
                </div>
              </div>

              {/* Remember Me and Forgot Password */}
              <div className="flex flex-col sm:flex-row sm:items-center sm:justify-between pt-3 pb-1 space-y-3 sm:space-y-0 animate-fade-in-up animation-delay-800">
                <div className="flex items-center space-x-2">
=======
                {/* Password Field */}
                <div className="space-y-2 animate-fade-in-up animation-delay-700">
                  <label className="block font-nunito-sans text-lg sm:text-xl font-semibold text-[#272727] dark:text-foreground tracking-wide">
                    Password
                  </label>
>>>>>>> 86f9f293
                  <div className="relative">
                    <input
<<<<<<< HEAD
                      type="checkbox"
                      id="remember"
                      checked={rememberMe}
                      onChange={(e) => setRememberMe(e.target.checked)}
                      className="sr-only"
=======
                      type="password"
                      value={password}
                      onChange={(e) => setPassword(e.target.value)}
                      className="w-full h-[50px] pl-11 pr-4 border border-[#696969] dark:border-border rounded-[14px] bg-white dark:bg-input font-nunito-sans text-base sm:text-lg text-foreground focus:outline-none focus:ring-2 focus:ring-[#008ACF] dark:focus:ring-primary focus:border-transparent transition-all tracking-wide placeholder:text-[#999] dark:placeholder:text-muted-foreground"
                      required
>>>>>>> 86f9f293
                      disabled={isLoading}
                    />
<<<<<<< HEAD
                    <label
                      htmlFor="remember"
                      className="flex items-center cursor-pointer"
=======
                  </div>
                </div>

                {/* Remember Me and Forgot Password */}
                <div className="flex flex-col sm:flex-row sm:items-center sm:justify-between pt-3 pb-1 space-y-3 sm:space-y-0 animate-fade-in-up animation-delay-800">
                  <div className="flex items-center space-x-2">
                    <div className="relative">
                      <input
                        type="checkbox"
                        id="remember"
                        checked={rememberMe}
                        onChange={(e) => setRememberMe(e.target.checked)}
                        className="sr-only"
                        disabled={isLoading}
                      />
                      <label
                        htmlFor="remember"
                        className="flex items-center cursor-pointer"
                      >
                        <div className="w-6 h-6 mr-3 relative">
                          {rememberMe ? (
                            <svg
                              width="24"
                              height="24"
                              viewBox="0 0 24 24"
                              fill="none"
                              xmlns="http://www.w3.org/2000/svg"
                            >
                              <path
                                d="M19 3H5C3.89 3 3 3.9 3 5V19C3 20.1 3.89 21 5 21H19C20.11 21 21 20.1 21 19V5C21 3.9 20.11 3 19 3ZM10 17L5 12L6.41 10.59L10 14.17L17.59 6.58L19 8L10 17Z"
                                fill="currentColor"
                                className="text-[#111111] dark:text-foreground"
                              />
                            </svg>
                          ) : (
                            <div className="w-6 h-6 border-2 border-gray-400 dark:border-border rounded"></div>
                          )}
                        </div>
                        <span className="font-nunito-sans text-sm sm:text-base text-[#333] dark:text-foreground font-medium tracking-wide">
                          Remember me
                        </span>
                      </label>
                    </div>
                  </div>
                  <div className="text-left sm:text-right">
                    <Link
                      href="/forgot-password"
                      className="font-nunito-sans text-sm sm:text-base text-[#008ACF] dark:text-primary underline hover:text-[#0f73a5] dark:hover:text-primary/80 transition-colors inline-block font-medium tracking-wide"
                      tabIndex={isLoading ? -1 : 0}
                      aria-disabled={isLoading}
>>>>>>> 86f9f293
                    >
                      <div className="w-6 h-6 mr-3 relative">
                        {rememberMe ? (
                          <svg
                            width="24"
                            height="24"
                            viewBox="0 0 24 24"
                            fill="none"
                            xmlns="http://www.w3.org/2000/svg"
                          >
                            <path
                              d="M19 3H5C3.89 3 3 3.9 3 5V19C3 20.1 3.89 21 5 21H19C20.11 21 21 20.1 21 19V5C21 3.9 20.11 3 19 3ZM10 17L5 12L6.41 10.59L10 14.17L17.59 6.58L19 8L10 17Z"
                              fill="currentColor"
                              className="text-[#111111] dark:text-foreground"
                            />
                          </svg>
                        ) : (
                          <div className="w-6 h-6 border-2 border-gray-400 dark:border-border rounded"></div>
                        )}
                      </div>
                      <span className="font-poppins text-base text-[#333] dark:text-foreground">
                        Remember me
                      </span>
                    </label>
                  </div>
                </div>
                <div className="text-left sm:text-right">
                  <button
<<<<<<< HEAD
                    onClick={handlePasswordReset}
                    className="font-instrument text-base text-[#008ACF] dark:text-primary underline hover:text-[#0f73a5] dark:hover:text-primary/80 transition-colors inline-block"
                    tabIndex={isLoading ? -1 : 0}
                    aria-disabled={isLoading}
=======
                    type="submit"
                    className="w-full max-w-[200px] h-14 sm:h-16 bg-[#008ACF] dark:bg-primary text-white dark:text-primary-foreground font-nunito-sans text-base sm:text-lg font-semibold rounded-xl hover:bg-[#0f73a5] dark:hover:bg-primary/90 transition-all duration-300 mx-auto disabled:opacity-50 disabled:cursor-not-allowed flex items-center justify-center shadow-lg hover:shadow-xl transform hover:scale-[1.02] active:scale-[0.98] tracking-wide"
                    disabled={isLoading}
>>>>>>> 86f9f293
                  >
                    Forgot password?
                  </button>
                </div>
              </div>

              {/* Sign In Button */}
              <div className="pt-6 animate-fade-in-up animation-delay-900">
                <button
                  onClick={handleSubmit}
                  type="submit"
                  className="w-full max-w-[200px] h-16 bg-[#008ACF] dark:bg-primary text-white dark:text-primary-foreground font-poppins text-[18px] rounded-xl hover:bg-[#0f73a5] dark:hover:bg-primary/90 transition-all duration-200 mx-auto disabled:opacity-50 disabled:cursor-not-allowed flex items-center justify-center shadow-lg hover:shadow-xl transform hover:scale-105"
                  disabled={isLoading}
                >
                  {isLoading ? (
                    <>
                      <Loader2 className="mr-2 h-5 w-5 animate-spin" />
                      Signing in
                    </>
                  ) : (
                    "Sign in"
                  )}
                </button>
              </div>
            </div>
          </div>

          {/* Right Side - Illustration (Desktop only) */}
          <div className="hidden lg:flex justify-center items-center order-3 lg:order-2 animate-fade-in-left animation-delay-400">
            <div className="w-full max-w-[450px] flex justify-center">
              <Image
                src="/images/enhanced-logo-final.png"
                alt="SAMS Illustration"
                width={450}
                height={340}
                className="w-auto h-auto object-contain max-w-full max-h-[380px]"
                priority
              />
            </div>
          </div>
        </div>
      </div>
    </div>
  );
}<|MERGE_RESOLUTION|>--- conflicted
+++ resolved
@@ -156,7 +156,6 @@
 
             {/* Login Form Container */}
             <div className="bg-white dark:bg-card border border-[#767676] dark:border-border rounded-[30px] lg:rounded-[40px] p-6 sm:p-7 lg:p-8 w-full max-w-[520px] mx-auto lg:mx-0 shadow-lg dark:shadow-2xl animate-fade-in-up animation-delay-500">
-<<<<<<< HEAD
               {/* Email Field */}
               <div className="space-y-2 animate-fade-in-up animation-delay-600">
                 <label className="block font-instrument text-xl text-[#272727] dark:text-foreground">
@@ -173,30 +172,9 @@
                     disabled={isLoading}
                     placeholder="Enter your email"
                   />
-=======
-              <form onSubmit={handleSubmit} className="space-y-5">
-                {/* Email Field */}
-                <div className="space-y-2 animate-fade-in-up animation-delay-600">
-                  <label className="block font-nunito-sans text-lg sm:text-xl font-semibold text-[#272727] dark:text-foreground tracking-wide">
-                    Email
-                  </label>
-                  <div className="relative">
-                    <Mail className="absolute left-3 top-1/2 h-5 w-5 -translate-y-1/2 text-[#696969] dark:text-muted-foreground" />
-                    <input
-                      type="email"
-                      value={email}
-                      onChange={(e) => setEmail(e.target.value)}
-                      className="w-full h-[50px] pl-11 pr-4 border border-[#696969] dark:border-border rounded-[14px] bg-white dark:bg-input font-nunito-sans text-base sm:text-lg text-foreground focus:outline-none focus:ring-2 focus:ring-[#008ACF] dark:focus:ring-primary focus:border-transparent transition-all tracking-wide placeholder:text-[#999] dark:placeholder:text-muted-foreground"
-                      required
-                      disabled={isLoading}
-                      placeholder="Enter your email"
-                    />
-                  </div>
->>>>>>> 86f9f293
-                </div>
-              </div>
-
-<<<<<<< HEAD
+                </div>
+              </div>
+
               {/* Password Field */}
               <div className="space-y-2 animate-fade-in-up animation-delay-700">
                 <label className="block font-instrument text-xl text-[#272727] dark:text-foreground">
@@ -219,86 +197,18 @@
               {/* Remember Me and Forgot Password */}
               <div className="flex flex-col sm:flex-row sm:items-center sm:justify-between pt-3 pb-1 space-y-3 sm:space-y-0 animate-fade-in-up animation-delay-800">
                 <div className="flex items-center space-x-2">
-=======
-                {/* Password Field */}
-                <div className="space-y-2 animate-fade-in-up animation-delay-700">
-                  <label className="block font-nunito-sans text-lg sm:text-xl font-semibold text-[#272727] dark:text-foreground tracking-wide">
-                    Password
-                  </label>
->>>>>>> 86f9f293
                   <div className="relative">
                     <input
-<<<<<<< HEAD
                       type="checkbox"
                       id="remember"
                       checked={rememberMe}
                       onChange={(e) => setRememberMe(e.target.checked)}
                       className="sr-only"
-=======
-                      type="password"
-                      value={password}
-                      onChange={(e) => setPassword(e.target.value)}
-                      className="w-full h-[50px] pl-11 pr-4 border border-[#696969] dark:border-border rounded-[14px] bg-white dark:bg-input font-nunito-sans text-base sm:text-lg text-foreground focus:outline-none focus:ring-2 focus:ring-[#008ACF] dark:focus:ring-primary focus:border-transparent transition-all tracking-wide placeholder:text-[#999] dark:placeholder:text-muted-foreground"
-                      required
->>>>>>> 86f9f293
                       disabled={isLoading}
                     />
-<<<<<<< HEAD
                     <label
                       htmlFor="remember"
                       className="flex items-center cursor-pointer"
-=======
-                  </div>
-                </div>
-
-                {/* Remember Me and Forgot Password */}
-                <div className="flex flex-col sm:flex-row sm:items-center sm:justify-between pt-3 pb-1 space-y-3 sm:space-y-0 animate-fade-in-up animation-delay-800">
-                  <div className="flex items-center space-x-2">
-                    <div className="relative">
-                      <input
-                        type="checkbox"
-                        id="remember"
-                        checked={rememberMe}
-                        onChange={(e) => setRememberMe(e.target.checked)}
-                        className="sr-only"
-                        disabled={isLoading}
-                      />
-                      <label
-                        htmlFor="remember"
-                        className="flex items-center cursor-pointer"
-                      >
-                        <div className="w-6 h-6 mr-3 relative">
-                          {rememberMe ? (
-                            <svg
-                              width="24"
-                              height="24"
-                              viewBox="0 0 24 24"
-                              fill="none"
-                              xmlns="http://www.w3.org/2000/svg"
-                            >
-                              <path
-                                d="M19 3H5C3.89 3 3 3.9 3 5V19C3 20.1 3.89 21 5 21H19C20.11 21 21 20.1 21 19V5C21 3.9 20.11 3 19 3ZM10 17L5 12L6.41 10.59L10 14.17L17.59 6.58L19 8L10 17Z"
-                                fill="currentColor"
-                                className="text-[#111111] dark:text-foreground"
-                              />
-                            </svg>
-                          ) : (
-                            <div className="w-6 h-6 border-2 border-gray-400 dark:border-border rounded"></div>
-                          )}
-                        </div>
-                        <span className="font-nunito-sans text-sm sm:text-base text-[#333] dark:text-foreground font-medium tracking-wide">
-                          Remember me
-                        </span>
-                      </label>
-                    </div>
-                  </div>
-                  <div className="text-left sm:text-right">
-                    <Link
-                      href="/forgot-password"
-                      className="font-nunito-sans text-sm sm:text-base text-[#008ACF] dark:text-primary underline hover:text-[#0f73a5] dark:hover:text-primary/80 transition-colors inline-block font-medium tracking-wide"
-                      tabIndex={isLoading ? -1 : 0}
-                      aria-disabled={isLoading}
->>>>>>> 86f9f293
                     >
                       <div className="w-6 h-6 mr-3 relative">
                         {rememberMe ? (
@@ -327,16 +237,10 @@
                 </div>
                 <div className="text-left sm:text-right">
                   <button
-<<<<<<< HEAD
                     onClick={handlePasswordReset}
                     className="font-instrument text-base text-[#008ACF] dark:text-primary underline hover:text-[#0f73a5] dark:hover:text-primary/80 transition-colors inline-block"
                     tabIndex={isLoading ? -1 : 0}
                     aria-disabled={isLoading}
-=======
-                    type="submit"
-                    className="w-full max-w-[200px] h-14 sm:h-16 bg-[#008ACF] dark:bg-primary text-white dark:text-primary-foreground font-nunito-sans text-base sm:text-lg font-semibold rounded-xl hover:bg-[#0f73a5] dark:hover:bg-primary/90 transition-all duration-300 mx-auto disabled:opacity-50 disabled:cursor-not-allowed flex items-center justify-center shadow-lg hover:shadow-xl transform hover:scale-[1.02] active:scale-[0.98] tracking-wide"
-                    disabled={isLoading}
->>>>>>> 86f9f293
                   >
                     Forgot password?
                   </button>
